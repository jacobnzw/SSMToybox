<<<<<<< HEAD
# Content
=======
# SSM Toybox
Python 3 implementation of the nonlinear sigma-point filters based on Bayesian quadrature, such as

* Gaussian Process Quadrature Kalman Filter [1]
* Student's t-Process Quadrature Kalman Filter [2]

Included are also the well-known classical nonlinear Kalman filters such as:
>>>>>>> 4510c82a

This branch of repo contains source code to reproduce the results published in the article

<<<<<<< HEAD
Prüher, J., and Straka, 0. [Gaussian Process Quadrature Moment Transform](https://doi.org/10.1109/TAC.2017.2774444). IEEE Transactions on Automatic Control, 2017.

> Computation of moments of transformed random variables is a problem appearing in many engineering applications. The current methods for moment transformation are mostly based on the classical quadrature rules, which cannot account for the approximation errors. Our aim is to design a method for moment transformation for Gaussian random variables, which accounts for the error in the numerically computed mean. We employ an instance of Bayesian quadrature, called Gaussian process quadrature (GPQ), which allows us to treat the integral itself as a random variable, where the integral variance informs about the incurred integration error. Experiments on the coordinate transformation and nonlinear filtering examples show that the proposed GPQ moment transform performs better than the classical transforms.

All the code needed to reproduce the results is contained in the `paper_code` directory.

## Reproducing the Results
I was developing on Windows 10, so before launching, set the `PYTHONPATH` temporarily using

`set PYTHONPATH=%PYTHONPATH%;[your_drive]:\path\to\SSMToybox\`

and switch to the directory

`cd paper_code`

Executing `python gpq_tracking.py` will run the experiment comparing the *Gaussian Process Quadrature Kalman Filter* (GPQKF) with the *Unscented Kalman Filter* (UKF) on the radar tracking example.

Executing `python polar2cartesian.py` will run the experiment comparing performance of the Gaussian Process Quarature moment transform on a transformation from polar to Cartesian coordinates.


## Requirements

The following libraries are required to run the script

- Python 3
- NumPy
- SciPy
- GPy
- Matplotlib
- Pandas
=======

### Build documentation
```
cd docs
sphinx-apidoc -o ./ ../ssmtoybox ../ssmtoybox/tests
make html
```


### Why toybox?
Because 'toolbox' sounds too serious :-).


### References
[1]: [[DOI](http://dx.doi.org/10.1109/TAC.2017.2774444) | [PDF](https://arxiv.org/abs/1701.01356)] 
Prüher, J. and Straka, O. Gaussian Process Quadrature Moment Transform, IEEE Transactions on Automatic Control, 2017

[2]: [[DOI](http://dx.doi.org/10.23919/ICIF.2017.8009742) | [PDF](https://arxiv.org/abs/1703.05189)] 
Prüher, J.; Tronarp, F.; Karvonen, T.; Särkkä, S. and Straka, O. Student-t Process Quadratures for Filtering of 
Non-linear Systems with Heavy-tailed Noise, 20th International Conference on Information Fusion (Fusion), 1-8, 2017 
>>>>>>> 4510c82a
<|MERGE_RESOLUTION|>--- conflicted
+++ resolved
@@ -1,6 +1,3 @@
-<<<<<<< HEAD
-# Content
-=======
 # SSM Toybox
 Python 3 implementation of the nonlinear sigma-point filters based on Bayesian quadrature, such as
 
@@ -8,42 +5,12 @@
 * Student's t-Process Quadrature Kalman Filter [2]
 
 Included are also the well-known classical nonlinear Kalman filters such as:
->>>>>>> 4510c82a
 
-This branch of repo contains source code to reproduce the results published in the article
+* Extended Kalman Filter
+* Unscented Kalman Filter
+* Cubature Kalman Filter
+* Gauss-Hermite Kalman Filter
 
-<<<<<<< HEAD
-Prüher, J., and Straka, 0. [Gaussian Process Quadrature Moment Transform](https://doi.org/10.1109/TAC.2017.2774444). IEEE Transactions on Automatic Control, 2017.
-
-> Computation of moments of transformed random variables is a problem appearing in many engineering applications. The current methods for moment transformation are mostly based on the classical quadrature rules, which cannot account for the approximation errors. Our aim is to design a method for moment transformation for Gaussian random variables, which accounts for the error in the numerically computed mean. We employ an instance of Bayesian quadrature, called Gaussian process quadrature (GPQ), which allows us to treat the integral itself as a random variable, where the integral variance informs about the incurred integration error. Experiments on the coordinate transformation and nonlinear filtering examples show that the proposed GPQ moment transform performs better than the classical transforms.
-
-All the code needed to reproduce the results is contained in the `paper_code` directory.
-
-## Reproducing the Results
-I was developing on Windows 10, so before launching, set the `PYTHONPATH` temporarily using
-
-`set PYTHONPATH=%PYTHONPATH%;[your_drive]:\path\to\SSMToybox\`
-
-and switch to the directory
-
-`cd paper_code`
-
-Executing `python gpq_tracking.py` will run the experiment comparing the *Gaussian Process Quadrature Kalman Filter* (GPQKF) with the *Unscented Kalman Filter* (UKF) on the radar tracking example.
-
-Executing `python polar2cartesian.py` will run the experiment comparing performance of the Gaussian Process Quarature moment transform on a transformation from polar to Cartesian coordinates.
-
-
-## Requirements
-
-The following libraries are required to run the script
-
-- Python 3
-- NumPy
-- SciPy
-- GPy
-- Matplotlib
-- Pandas
-=======
 
 ### Build documentation
 ```
@@ -64,4 +31,3 @@
 [2]: [[DOI](http://dx.doi.org/10.23919/ICIF.2017.8009742) | [PDF](https://arxiv.org/abs/1703.05189)] 
 Prüher, J.; Tronarp, F.; Karvonen, T.; Särkkä, S. and Straka, O. Student-t Process Quadratures for Filtering of 
 Non-linear Systems with Heavy-tailed Noise, 20th International Conference on Information Fusion (Fusion), 1-8, 2017 
->>>>>>> 4510c82a
